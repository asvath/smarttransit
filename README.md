This project explores Toronto's TTC subway delay data to understand operational inefficiencies, safety risks, and equity concerns across the system. Our key research questions are organized into four categories:

I. System-Wide Trends

    Has the number of minutes in delay increased over the years?

    Which types of delays cause the most total disruption?

    What are the most common causes of delays — and have they changed over time?

II. Root Cause & Infrastructure Analysis

    Signal issues — Are particular vehicles or train models consistently affected?

    Security incidents (by station) — Are some stations seeing a rise over the years? (→ Supports platform door recommendations)

    Security incidents (by time) — Are there time patterns (e.g., late-night spikes)?

III. Spatial & Temporal Patterns

    Which stations experience the most frequent or severe delays?

    Which subway lines are most delay-prone?

    When do delays occur most often — during peak or off-peak hours?

    Which months have the most delays (e.g., winter-related issues)?

    Are delays clustered around major city events?

IV. Equity & Impact

    Do delays disproportionately affect neighborhoods with fewer transit alternatives?

<<<<<<< HEAD
=======

>>>>>>> 496592bf
## Delay Code Classification Logic

We manually categorized TTC subway delay codes using the following logic:

- **Mechanical:** Failures of transit infrastructure or equipment (track, signals, motors, brakes, etc.)
- **Human/Process:** Staff/operator mistakes or maintenance errors
- **Weather:** Delays due to natural events (snow, ice, flood, heat, etc.)
- **Patron:** Incidents caused by customers or the public (medical, disorderly, trespassing, vandalism, etc.)
- **Other/External:** Labor disputes, security, systemwide outages, power failures (external), or any ambiguous causes<|MERGE_RESOLUTION|>--- conflicted
+++ resolved
@@ -32,10 +32,7 @@
 
     Do delays disproportionately affect neighborhoods with fewer transit alternatives?
 
-<<<<<<< HEAD
-=======
 
->>>>>>> 496592bf
 ## Delay Code Classification Logic
 
 We manually categorized TTC subway delay codes using the following logic:
@@ -44,4 +41,4 @@
 - **Human/Process:** Staff/operator mistakes or maintenance errors
 - **Weather:** Delays due to natural events (snow, ice, flood, heat, etc.)
 - **Patron:** Incidents caused by customers or the public (medical, disorderly, trespassing, vandalism, etc.)
-- **Other/External:** Labor disputes, security, systemwide outages, power failures (external), or any ambiguous causes+- **Other/External:** Labor disputes, security, systemwide outages, power failures (external), or any ambiguous causes
